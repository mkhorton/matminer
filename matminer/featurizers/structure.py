--- conflicted
+++ resolved
@@ -525,16 +525,9 @@
         for site in struct.sites:
             this_charge = float(site.specie.oxi_state)
             neighbors = struct.get_neighbors(site, self.cutoff)
-<<<<<<< HEAD
             for nnsite, dist, *_ in neighbors:
                 neigh_charge = float(nnsite.specie.oxi_state)
                 bin_index = int(dist / self.dr)
-=======
-            for n in neighbors:
-                neigh_charge = float(n.specie.oxi_state)
-                d = n.nn_distance
-                bin_index = int(d / self.dr)
->>>>>>> 43995736
                 redf_dict["distribution"][bin_index] \
                     += (this_charge * neigh_charge) / (struct.num_sites * dist)
 
@@ -1062,15 +1055,9 @@
             dists_relative = []
             for nnsite, dist, *_ in vire.structure.get_neighbors(site, self.cutoff):
                 r_site = vire.radii[site.species_string]
-<<<<<<< HEAD
                 r_neigh = vire.radii[nnsite.species_string]
                 radii_dist = r_site + r_neigh
                 d_relative = dist / radii_dist
-=======
-                r_neigh = vire.radii[n.species_string]
-                radii_dist = r_site + r_neigh
-                d_relative = n.nn_distance / radii_dist
->>>>>>> 43995736
                 dists_relative.append(d_relative)
             dists_relative_min.append(min(dists_relative))
         return [dists_relative_min]
