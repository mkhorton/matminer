--- conflicted
+++ resolved
@@ -36,11 +36,7 @@
                 features.append(self.featurize(*x))
             except:
                 if ignore_errors:
-<<<<<<< HEAD
-                    features.append([float("nan")] * len(self.feature_labels()))
-=======
                     features.append(float("nan"))
->>>>>>> 21d9592a
                 else:
                     raise
 
