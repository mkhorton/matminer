--- conflicted
+++ resolved
@@ -6,13 +6,8 @@
 from pymatgen import Composition, Specie
 from pymatgen.util.testing import PymatgenTest
 
-<<<<<<< HEAD
-from matminer.descriptors.composition_features import get_composition_oxidation_state, get_pymatgen_descriptor
-from matminer.descriptors.composition_features_2 import StoichAttributes, ElemPropertyAttributes, ValenceOrbitalAttributes, IonicAttributes, ElementFractionAttribute
-=======
 #from matminer.descriptors.composition_features import get_composition_oxidation_state, get_pymatgen_descriptor
-from matminer.descriptors.composition_features import StoichAttributes, ElemPropertyAttributes, ValenceOrbitalAttributes, IonicAttributes 
->>>>>>> d6921ea8
+from matminer.descriptors.composition_features import StoichAttributes, ElemPropertyAttributes, ValenceOrbitalAttributes, IonicAttributes, ElementFractionAttribute 
 
 class CompositionFeaturesTest(PymatgenTest):
 
@@ -46,7 +41,6 @@
         self.assertAlmostEqual(df_ionic["Max Ionic Char"][0], 0.476922164)
         self.assertAlmostEqual(df_ionic["Avg Ionic Char"][0], 0.114461319)
 
-<<<<<<< HEAD
     def test_fraction(self):
         df_frac = ElementFractionAttribute().featurize_all(self.df)
         self.assertEqual(df_frac["O"][0], 0.6)
@@ -54,10 +48,7 @@
         self.assertAlmostEqual(df_frac["Fe"][1], 0.42857143)
         self.assertAlmostEqual(df_frac["Li"][1], 0.57142857)
 
-        
-=======
 """
->>>>>>> d6921ea8
 class PymatgenDescriptorTest(unittest.TestCase):
 
     def setUp(self):
